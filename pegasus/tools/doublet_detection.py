--- conflicted
+++ resolved
@@ -273,7 +273,6 @@
         cluster, value_str = dbl_clusts.split(':')
         idx = np.isin(data.obs[cluster], value_str.split(','))
         data.obs.loc[idx, demux_attr] = 'doublet'
-<<<<<<< HEAD
 
         codes = data.obs['pred_dbl_type'].values.codes
         idx_4 = idx & (codes < 2)
@@ -282,6 +281,4 @@
             codes[idx_4] = 4
             data.obs['pred_dbl_type'] = pd.Categorical.from_codes(codes, categories = ['singlet', 'singlet-2', 'doublet-cell', 'doublet-sample', 'doublet-cluster'])
     
-=======
->>>>>>> 3ad7c3e8
     data.obs[demux_attr] = pd.Categorical(data.obs[demux_attr], categories = ['singlet', 'doublet'])